/*
 * at91sam9260.dtsi - Device Tree Include file for AT91SAM9260 family SoC
 *
 *  Copyright (C) 2011 Atmel,
 *                2011 Nicolas Ferre <nicolas.ferre@atmel.com>,
 *                2011 Jean-Christophe PLAGNIOL-VILLARD <plagnioj@jcrosoft.com>
 *
 * Licensed under GPLv2 or later.
 */

/include/ "skeleton.dtsi"

/ {
	model = "Atmel AT91SAM9260 family SoC";
	compatible = "atmel,at91sam9260";
	interrupt-parent = <&aic>;

	aliases {
		serial0 = &dbgu;
		serial1 = &usart0;
		serial2 = &usart1;
		serial3 = &usart2;
		serial4 = &usart3;
		serial5 = &uart0;
		serial6 = &uart1;
		gpio0 = &pioA;
		gpio1 = &pioB;
		gpio2 = &pioC;
		tcb0 = &tcb0;
		tcb1 = &tcb1;
		i2c0 = &i2c0;
		ssc0 = &ssc0;
	};
	cpus {
		cpu@0 {
			compatible = "arm,arm926ejs";
		};
	};

	memory {
		reg = <0x20000000 0x04000000>;
	};

	ahb {
		compatible = "simple-bus";
		#address-cells = <1>;
		#size-cells = <1>;
		ranges;

		apb {
			compatible = "simple-bus";
			#address-cells = <1>;
			#size-cells = <1>;
			ranges;

			aic: interrupt-controller@fffff000 {
				#interrupt-cells = <3>;
				compatible = "atmel,at91rm9200-aic";
				interrupt-controller;
				reg = <0xfffff000 0x200>;
				atmel,external-irqs = <29 30 31>;
			};

			ramc0: ramc@ffffea00 {
				compatible = "atmel,at91sam9260-sdramc";
				reg = <0xffffea00 0x200>;
			};

			pmc: pmc@fffffc00 {
				compatible = "atmel,at91rm9200-pmc";
				reg = <0xfffffc00 0x100>;
			};

			rstc@fffffd00 {
				compatible = "atmel,at91sam9260-rstc";
				reg = <0xfffffd00 0x10>;
			};

			shdwc@fffffd10 {
				compatible = "atmel,at91sam9260-shdwc";
				reg = <0xfffffd10 0x10>;
			};

			pit: timer@fffffd30 {
				compatible = "atmel,at91sam9260-pit";
				reg = <0xfffffd30 0xf>;
				interrupts = <1 4 7>;
			};

			tcb0: timer@fffa0000 {
				compatible = "atmel,at91rm9200-tcb";
				reg = <0xfffa0000 0x100>;
				interrupts = <17 4 0 18 4 0 19 4 0>;
			};

			tcb1: timer@fffdc000 {
				compatible = "atmel,at91rm9200-tcb";
				reg = <0xfffdc000 0x100>;
				interrupts = <26 4 0 27 4 0 28 4 0>;
			};

			pinctrl@fffff400 {
				#address-cells = <1>;
				#size-cells = <1>;
				compatible = "atmel,at91rm9200-pinctrl", "simple-bus";
				ranges = <0xfffff400 0xfffff400 0x600>;

				atmel,mux-mask = <
				      /*    A         B     */
				       0xffffffff 0xffc00c3b  /* pioA */
				       0xffffffff 0x7fff3ccf  /* pioB */
				       0xffffffff 0x007fffff  /* pioC */
				      >;

				/* shared pinctrl settings */
				dbgu {
					pinctrl_dbgu: dbgu-0 {
						atmel,pins =
							<1 14 0x1 0x0	/* PB14 periph A */
							 1 15 0x1 0x1>;	/* PB15 periph with pullup */
					};
				};

				usart0 {
					pinctrl_usart0: usart0-0 {
						atmel,pins =
							<1 4 0x1 0x0	/* PB4 periph A */
							 1 5 0x1 0x0>;	/* PB5 periph A */
					};

					pinctrl_usart0_rts: usart0_rts-0 {
						atmel,pins =
							<1 26 0x1 0x0>;	/* PB26 periph A */
					};

					pinctrl_usart0_cts: usart0_cts-0 {
						atmel,pins =
							<1 27 0x1 0x0>;	/* PB27 periph A */
					};

					pinctrl_usart0_dtr_dsr: usart0_dtr_dsr-0 {
						atmel,pins =
							<1 24 0x1 0x0	/* PB24 periph A */
							 1 22 0x1 0x0>;	/* PB22 periph A */
					};

					pinctrl_usart0_dcd: usart0_dcd-0 {
						atmel,pins =
							<1 23 0x1 0x0>;	/* PB23 periph A */
					};

					pinctrl_usart0_ri: usart0_ri-0 {
						atmel,pins =
							<1 25 0x1 0x0>;	/* PB25 periph A */
					};
				};

				usart1 {
					pinctrl_usart1: usart1-0 {
						atmel,pins =
							<2 6 0x1 0x1	/* PB6 periph A with pullup */
							 2 7 0x1 0x0>;	/* PB7 periph A */
					};

					pinctrl_usart1_rts: usart1_rts-0 {
						atmel,pins =
							<1 28 0x1 0x0>;	/* PB28 periph A */
					};

					pinctrl_usart1_cts: usart1_cts-0 {
						atmel,pins =
							<1 29 0x1 0x0>;	/* PB29 periph A */
					};
				};

				usart2 {
					pinctrl_usart2: usart2-0 {
						atmel,pins =
							<1 8 0x1 0x1	/* PB8 periph A with pullup */
							 1 9 0x1 0x0>;	/* PB9 periph A */
					};

					pinctrl_usart2_rts: usart2_rts-0 {
						atmel,pins =
							<0 4 0x1 0x0>;	/* PA4 periph A */
					};

					pinctrl_usart2_cts: usart2_cts-0 {
						atmel,pins =
							<0 5 0x1 0x0>;	/* PA5 periph A */
					};
				};

				usart3 {
					pinctrl_usart3: usart3-0 {
						atmel,pins =
							<2 10 0x1 0x1	/* PB10 periph A with pullup */
							 2 11 0x1 0x0>;	/* PB11 periph A */
					};

					pinctrl_usart3_rts: usart3_rts-0 {
						atmel,pins =
							<3 8 0x2 0x0>;	/* PB8 periph B */
					};

					pinctrl_usart3_cts: usart3_cts-0 {
						atmel,pins =
							<3 10 0x2 0x0>;	/* PB10 periph B */
					};
				};

				uart0 {
					pinctrl_uart0: uart0-0 {
						atmel,pins =
							<0 31 0x2 0x1	/* PA31 periph B with pullup */
							 0 30 0x2 0x0>;	/* PA30 periph B */
					};
				};

				uart1 {
					pinctrl_uart1: uart1-0 {
						atmel,pins =
							<2 12 0x1 0x1	/* PB12 periph A with pullup */
							 2 13 0x1 0x0>;	/* PB13 periph A */
					};
				};

				nand {
					pinctrl_nand: nand-0 {
						atmel,pins =
							<2 13 0x0 0x1	/* PC13 gpio RDY pin pull_up */
							 2 14 0x0 0x1>;	/* PC14 gpio enable pin pull_up */
					};
				};

				macb {
					pinctrl_macb_rmii: macb_rmii-0 {
						atmel,pins =
							<0 12 0x1 0x0	/* PA12 periph A */
							 0 13 0x1 0x0	/* PA13 periph A */
							 0 14 0x1 0x0	/* PA14 periph A */
							 0 15 0x1 0x0	/* PA15 periph A */
							 0 16 0x1 0x0	/* PA16 periph A */
							 0 17 0x1 0x0	/* PA17 periph A */
							 0 18 0x1 0x0	/* PA18 periph A */
							 0 19 0x1 0x0	/* PA19 periph A */
							 0 20 0x1 0x0	/* PA20 periph A */
							 0 21 0x1 0x0>;	/* PA21 periph A */
					};

					pinctrl_macb_rmii_mii: macb_rmii_mii-0 {
						atmel,pins =
							<0 22 0x2 0x0	/* PA22 periph B */
							 0 23 0x2 0x0	/* PA23 periph B */
							 0 24 0x2 0x0	/* PA24 periph B */
							 0 25 0x2 0x0	/* PA25 periph B */
							 0 26 0x2 0x0	/* PA26 periph B */
							 0 27 0x2 0x0	/* PA27 periph B */
							 0 28 0x2 0x0	/* PA28 periph B */
							 0 29 0x2 0x0>;	/* PA29 periph B */
					};

					pinctrl_macb_rmii_mii_alt: macb_rmii_mii-1 {
						atmel,pins =
							<0 10 0x2 0x0	/* PA10 periph B */
							 0 11 0x2 0x0	/* PA11 periph B */
							 0 24 0x2 0x0	/* PA24 periph B */
							 0 25 0x2 0x0	/* PA25 periph B */
							 0 26 0x2 0x0	/* PA26 periph B */
							 0 27 0x2 0x0	/* PA27 periph B */
							 0 28 0x2 0x0	/* PA28 periph B */
							 0 29 0x2 0x0>;	/* PA29 periph B */
					};
				};

				mmc0 {
					pinctrl_mmc0_clk: mmc0_clk-0 {
						atmel,pins =
							<0 8 0x1 0x0>;	/* PA8 periph A */
					};

					pinctrl_mmc0_slot0_cmd_dat0: mmc0_slot0_cmd_dat0-0 {
						atmel,pins =
							<0 7 0x1 0x1	/* PA7 periph A with pullup */
							 0 6 0x1 0x1>;	/* PA6 periph A with pullup */
					};

					pinctrl_mmc0_slot0_dat1_3: mmc0_slot0_dat1_3-0 {
						atmel,pins =
							<0 9 0x1 0x1	/* PA9 periph A with pullup */
							 0 10 0x1 0x1	/* PA10 periph A with pullup */
							 0 11 0x1 0x1>;	/* PA11 periph A with pullup */
					};

					pinctrl_mmc0_slot1_cmd_dat0: mmc0_slot1_cmd_dat0-0 {
						atmel,pins =
							<0 1 0x2 0x1	/* PA1 periph B with pullup */
							 0 0 0x2 0x1>;	/* PA0 periph B with pullup */
					};

					pinctrl_mmc0_slot1_dat1_3: mmc0_slot1_dat1_3-0 {
						atmel,pins =
							<0 5 0x2 0x1	/* PA5 periph B with pullup */
							 0 4 0x2 0x1	/* PA4 periph B with pullup */
							 0 3 0x2 0x1>;	/* PA3 periph B with pullup */
					};
				};

				pioA: gpio@fffff400 {
					compatible = "atmel,at91rm9200-gpio";
					reg = <0xfffff400 0x200>;
					interrupts = <2 4 1>;
					#gpio-cells = <2>;
					gpio-controller;
					interrupt-controller;
					#interrupt-cells = <2>;
				};

				pioB: gpio@fffff600 {
					compatible = "atmel,at91rm9200-gpio";
					reg = <0xfffff600 0x200>;
					interrupts = <3 4 1>;
					#gpio-cells = <2>;
					gpio-controller;
					interrupt-controller;
					#interrupt-cells = <2>;
				};

				pioC: gpio@fffff800 {
					compatible = "atmel,at91rm9200-gpio";
					reg = <0xfffff800 0x200>;
					interrupts = <4 4 1>;
					#gpio-cells = <2>;
					gpio-controller;
					interrupt-controller;
					#interrupt-cells = <2>;
				};
			};

			dbgu: serial@fffff200 {
				compatible = "atmel,at91sam9260-usart";
				reg = <0xfffff200 0x200>;
				interrupts = <1 4 7>;
				pinctrl-names = "default";
				pinctrl-0 = <&pinctrl_dbgu>;
				status = "disabled";
			};

			usart0: serial@fffb0000 {
				compatible = "atmel,at91sam9260-usart";
				reg = <0xfffb0000 0x200>;
				interrupts = <6 4 5>;
				atmel,use-dma-rx;
				atmel,use-dma-tx;
				pinctrl-names = "default";
				pinctrl-0 = <&pinctrl_usart0>;
				status = "disabled";
			};

			usart1: serial@fffb4000 {
				compatible = "atmel,at91sam9260-usart";
				reg = <0xfffb4000 0x200>;
				interrupts = <7 4 5>;
				atmel,use-dma-rx;
				atmel,use-dma-tx;
				pinctrl-names = "default";
				pinctrl-0 = <&pinctrl_usart1>;
				status = "disabled";
			};

			usart2: serial@fffb8000 {
				compatible = "atmel,at91sam9260-usart";
				reg = <0xfffb8000 0x200>;
				interrupts = <8 4 5>;
				atmel,use-dma-rx;
				atmel,use-dma-tx;
				pinctrl-names = "default";
				pinctrl-0 = <&pinctrl_usart2>;
				status = "disabled";
			};

			usart3: serial@fffd0000 {
				compatible = "atmel,at91sam9260-usart";
				reg = <0xfffd0000 0x200>;
				interrupts = <23 4 5>;
				atmel,use-dma-rx;
				atmel,use-dma-tx;
				pinctrl-names = "default";
				pinctrl-0 = <&pinctrl_usart3>;
				status = "disabled";
			};

			uart0: serial@fffd4000 {
				compatible = "atmel,at91sam9260-usart";
				reg = <0xfffd4000 0x200>;
				interrupts = <24 4 5>;
				atmel,use-dma-rx;
				atmel,use-dma-tx;
				pinctrl-names = "default";
				pinctrl-0 = <&pinctrl_uart0>;
				status = "disabled";
			};

			uart1: serial@fffd8000 {
				compatible = "atmel,at91sam9260-usart";
				reg = <0xfffd8000 0x200>;
				interrupts = <25 4 5>;
				atmel,use-dma-rx;
				atmel,use-dma-tx;
				pinctrl-names = "default";
				pinctrl-0 = <&pinctrl_uart1>;
				status = "disabled";
			};

			macb0: ethernet@fffc4000 {
				compatible = "cdns,at32ap7000-macb", "cdns,macb";
				reg = <0xfffc4000 0x100>;
				interrupts = <21 4 3>;
				pinctrl-names = "default";
				pinctrl-0 = <&pinctrl_macb_rmii>;
				status = "disabled";
			};

			usb1: gadget@fffa4000 {
				compatible = "atmel,at91rm9200-udc";
				reg = <0xfffa4000 0x4000>;
				interrupts = <10 4 2>;
				status = "disabled";
			};

			i2c0: i2c@fffac000 {
				compatible = "atmel,at91sam9260-i2c";
				reg = <0xfffac000 0x100>;
				interrupts = <11 4 6>;
				#address-cells = <1>;
				#size-cells = <0>;
				status = "disabled";
			};

<<<<<<< HEAD
			mmc0: mmc@fffa8000 {
				compatible = "atmel,hsmci";
				reg = <0xfffa8000 0x600>;
				interrupts = <9 4 0>;
				#address-cells = <1>;
				#size-cells = <0>;
				status = "disabled";
=======
			ssc0: ssc@fffbc000 {
				compatible = "atmel,at91rm9200-ssc";
				reg = <0xfffbc000 0x4000>;
				interrupts = <14 4 5>;
				status = "disable";
>>>>>>> 6eb827d2
			};

			adc0: adc@fffe0000 {
				compatible = "atmel,at91sam9260-adc";
				reg = <0xfffe0000 0x100>;
				interrupts = <5 4 0>;
				atmel,adc-use-external-triggers;
				atmel,adc-channels-used = <0xf>;
				atmel,adc-vref = <3300>;
				atmel,adc-num-channels = <4>;
				atmel,adc-startup-time = <15>;
				atmel,adc-channel-base = <0x30>;
				atmel,adc-drdy-mask = <0x10000>;
				atmel,adc-status-register = <0x1c>;
				atmel,adc-trigger-register = <0x04>;

				trigger@0 {
					trigger-name = "timer-counter-0";
					trigger-value = <0x1>;
				};
				trigger@1 {
					trigger-name = "timer-counter-1";
					trigger-value = <0x3>;
				};

				trigger@2 {
					trigger-name = "timer-counter-2";
					trigger-value = <0x5>;
				};

				trigger@3 {
					trigger-name = "external";
					trigger-value = <0x13>;
					trigger-external;
				};
			};

			watchdog@fffffd40 {
				compatible = "atmel,at91sam9260-wdt";
				reg = <0xfffffd40 0x10>;
				status = "disabled";
			};
		};

		nand0: nand@40000000 {
			compatible = "atmel,at91rm9200-nand";
			#address-cells = <1>;
			#size-cells = <1>;
			reg = <0x40000000 0x10000000
			       0xffffe800 0x200
			      >;
			atmel,nand-addr-offset = <21>;
			atmel,nand-cmd-offset = <22>;
			pinctrl-names = "default";
			pinctrl-0 = <&pinctrl_nand>;
			gpios = <&pioC 13 0
				 &pioC 14 0
				 0
				>;
			status = "disabled";
		};

		usb0: ohci@00500000 {
			compatible = "atmel,at91rm9200-ohci", "usb-ohci";
			reg = <0x00500000 0x100000>;
			interrupts = <20 4 2>;
			status = "disabled";
		};
	};

	i2c@0 {
		compatible = "i2c-gpio";
		gpios = <&pioA 23 0 /* sda */
			 &pioA 24 0 /* scl */
			>;
		i2c-gpio,sda-open-drain;
		i2c-gpio,scl-open-drain;
		i2c-gpio,delay-us = <2>;	/* ~100 kHz */
		#address-cells = <1>;
		#size-cells = <0>;
		status = "disabled";
	};
};<|MERGE_RESOLUTION|>--- conflicted
+++ resolved
@@ -437,7 +437,6 @@
 				status = "disabled";
 			};
 
-<<<<<<< HEAD
 			mmc0: mmc@fffa8000 {
 				compatible = "atmel,hsmci";
 				reg = <0xfffa8000 0x600>;
@@ -445,13 +444,13 @@
 				#address-cells = <1>;
 				#size-cells = <0>;
 				status = "disabled";
-=======
+			};
+
 			ssc0: ssc@fffbc000 {
 				compatible = "atmel,at91rm9200-ssc";
 				reg = <0xfffbc000 0x4000>;
 				interrupts = <14 4 5>;
-				status = "disable";
->>>>>>> 6eb827d2
+				status = "disabled";
 			};
 
 			adc0: adc@fffe0000 {
