--- conflicted
+++ resolved
@@ -34,12 +34,6 @@
 	time_travel_time = ns;
 }
 
-<<<<<<< HEAD
-static inline void time_travel_set_timer(enum time_travel_timer_mode mode,
-					 unsigned long long expiry)
-{
-	time_travel_timer_mode = mode;
-=======
 static inline void time_travel_set_timer_mode(enum time_travel_timer_mode mode)
 {
 	time_travel_timer_mode = mode;
@@ -47,7 +41,6 @@
 
 static inline void time_travel_set_timer_expiry(unsigned long long expiry)
 {
->>>>>>> bb831786
 	time_travel_timer_expiry = expiry;
 }
 #else
@@ -60,16 +53,11 @@
 {
 }
 
-<<<<<<< HEAD
-static inline void time_travel_set_timer(enum time_travel_timer_mode mode,
-					 unsigned long long expiry)
-=======
 static inline void time_travel_set_timer_mode(enum time_travel_timer_mode mode)
 {
 }
 
 static inline void time_travel_set_timer_expiry(unsigned long long expiry)
->>>>>>> bb831786
 {
 }
 
