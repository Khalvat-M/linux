--- conflicted
+++ resolved
@@ -59,10 +59,7 @@
 	/* Handles all SPI communication (except for FW load) */
 	struct workqueue_struct		*workqueue;
 	struct work_struct		packet_work;
-<<<<<<< HEAD
-=======
 	struct work_struct		resume_work;
->>>>>>> d762f438
 
 	u8				cmd_buffer[IF_SPI_CMD_BUF_SIZE];
 
@@ -74,12 +71,9 @@
 
 	/* Protects cmd_packet_list and data_packet_list */
 	spinlock_t			buffer_lock;
-<<<<<<< HEAD
-=======
 
 	/* True is card suspended */
 	u8				suspended;
->>>>>>> d762f438
 };
 
 static void free_if_spi_card(struct if_spi_card *card)
@@ -811,10 +805,7 @@
 static void if_spi_h2c(struct if_spi_card *card,
 			struct if_spi_packet *packet, int type)
 {
-<<<<<<< HEAD
-=======
 	struct lbs_private *priv = card->priv;
->>>>>>> d762f438
 	int err = 0;
 	u16 int_type, port_reg;
 
@@ -828,12 +819,8 @@
 		port_reg = IF_SPI_CMD_RDWRPORT_REG;
 		break;
 	default:
-<<<<<<< HEAD
-		lbs_pr_err("can't transfer buffer of type %d\n", type);
-=======
 		netdev_err(priv->dev, "can't transfer buffer of type %d\n",
 			   type);
->>>>>>> d762f438
 		err = -EINVAL;
 		goto out;
 	}
@@ -847,11 +834,7 @@
 	kfree(packet);
 
 	if (err)
-<<<<<<< HEAD
-		lbs_pr_err("%s: error %d\n", __func__, err);
-=======
 		netdev_err(priv->dev, "%s: error %d\n", __func__, err);
->>>>>>> d762f438
 }
 
 /* Inform the host about a card event */
@@ -885,19 +868,6 @@
 	u16 hiStatus;
 	unsigned long flags;
 	struct if_spi_packet *packet;
-<<<<<<< HEAD
-
-	card = container_of(work, struct if_spi_card, packet_work);
-
-	lbs_deb_enter(LBS_DEB_SPI);
-
-	/* Read the host interrupt status register to see what we
-	 * can do. */
-	err = spu_read_u16(card, IF_SPI_HOST_INT_STATUS_REG,
-				&hiStatus);
-	if (err) {
-		lbs_pr_err("I/O error\n");
-=======
 	struct lbs_private *priv;
 
 	card = container_of(work, struct if_spi_card, packet_work);
@@ -913,7 +883,6 @@
 				&hiStatus);
 	if (err) {
 		netdev_err(priv->dev, "I/O error\n");
->>>>>>> d762f438
 		goto err;
 	}
 
@@ -928,14 +897,6 @@
 			goto err;
 	}
 
-<<<<<<< HEAD
-	/* workaround: in PS mode, the card does not set the Command
-	 * Download Ready bit, but it sets TX Download Ready. */
-	if (hiStatus & IF_SPI_HIST_CMD_DOWNLOAD_RDY ||
-	   (card->priv->psstate != PS_STATE_FULL_POWER &&
-	    (hiStatus & IF_SPI_HIST_TX_DOWNLOAD_RDY))) {
-		/* This means two things. First of all,
-=======
 	/*
 	 * workaround: in PS mode, the card does not set the Command
 	 * Download Ready bit, but it sets TX Download Ready.
@@ -945,7 +906,6 @@
 	    (hiStatus & IF_SPI_HIST_TX_DOWNLOAD_RDY))) {
 		/*
 		 * This means two things. First of all,
->>>>>>> d762f438
 		 * if there was a previous command sent, the card has
 		 * successfully received it.
 		 * Secondly, it is now ready to download another
@@ -953,12 +913,7 @@
 		 */
 		lbs_host_to_card_done(card->priv);
 
-<<<<<<< HEAD
-		/* Do we have any command packets from the host to
-		 * send? */
-=======
 		/* Do we have any command packets from the host to send? */
->>>>>>> d762f438
 		packet = NULL;
 		spin_lock_irqsave(&card->buffer_lock, flags);
 		if (!list_empty(&card->cmd_packet_list)) {
@@ -972,12 +927,7 @@
 			if_spi_h2c(card, packet, MVMS_CMD);
 	}
 	if (hiStatus & IF_SPI_HIST_TX_DOWNLOAD_RDY) {
-<<<<<<< HEAD
-		/* Do we have any data packets from the host to
-		 * send? */
-=======
 		/* Do we have any data packets from the host to send? */
->>>>>>> d762f438
 		packet = NULL;
 		spin_lock_irqsave(&card->buffer_lock, flags);
 		if (!list_empty(&card->data_packet_list)) {
@@ -995,11 +945,7 @@
 
 err:
 	if (err)
-<<<<<<< HEAD
-		lbs_pr_err("%s: got error %d\n", __func__, err);
-=======
 		netdev_err(priv->dev, "%s: got error %d\n", __func__, err);
->>>>>>> d762f438
 
 	lbs_deb_leave(LBS_DEB_SPI);
 }
@@ -1022,12 +968,8 @@
 	lbs_deb_enter_args(LBS_DEB_SPI, "type %d, bytes %d", type, nb);
 
 	if (nb == 0) {
-<<<<<<< HEAD
-		lbs_pr_err("%s: invalid size requested: %d\n", __func__, nb);
-=======
 		netdev_err(priv->dev, "%s: invalid size requested: %d\n",
 			   __func__, nb);
->>>>>>> d762f438
 		err = -EINVAL;
 		goto out;
 	}
@@ -1089,10 +1031,7 @@
 
 static int if_spi_init_card(struct if_spi_card *card)
 {
-<<<<<<< HEAD
-=======
 	struct lbs_private *priv = card->priv;
->>>>>>> d762f438
 	struct spi_device *spi = card->spi;
 	int err, i;
 	u32 scratch;
@@ -1131,12 +1070,8 @@
 					card->card_id, &fw_table[0], &helper,
 					&mainfw);
 		if (err) {
-<<<<<<< HEAD
-			lbs_pr_err("failed to find firmware (%d)\n", err);
-=======
 			netdev_err(priv->dev, "failed to find firmware (%d)\n",
 				   err);
->>>>>>> d762f438
 			goto out;
 		}
 
@@ -1171,8 +1106,6 @@
 	return err;
 }
 
-<<<<<<< HEAD
-=======
 static void if_spi_resume_worker(struct work_struct *work)
 {
 	struct if_spi_card *card;
@@ -1195,7 +1128,6 @@
 	}
 }
 
->>>>>>> d762f438
 static int __devinit if_spi_probe(struct spi_device *spi)
 {
 	struct if_spi_card *card;
@@ -1259,28 +1191,17 @@
 	/* Initialize interrupt handling stuff. */
 	card->workqueue = create_workqueue("libertas_spi");
 	INIT_WORK(&card->packet_work, if_spi_host_to_card_worker);
-<<<<<<< HEAD
-=======
 	INIT_WORK(&card->resume_work, if_spi_resume_worker);
->>>>>>> d762f438
 
 	err = request_irq(spi->irq, if_spi_host_interrupt,
 			IRQF_TRIGGER_FALLING, "libertas_spi", card);
 	if (err) {
-<<<<<<< HEAD
-		lbs_pr_err("can't get host irq line-- request_irq failed\n");
-		goto terminate_workqueue;
-	}
-
-	/* Start the card.
-=======
 		pr_err("can't get host irq line-- request_irq failed\n");
 		goto terminate_workqueue;
 	}
 
 	/*
 	 * Start the card.
->>>>>>> d762f438
 	 * This will call register_netdev, and we'll start
 	 * getting interrupts...
 	 */
