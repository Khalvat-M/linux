--- conflicted
+++ resolved
@@ -173,12 +173,7 @@
 	filp = filp_open(img_name, O_RDONLY | O_LARGEFILE, 0);
 	if (IS_ERR(filp)) {
 		printk(KERN_ERR "Can't find %s.\n", img_name);
-<<<<<<< HEAD
-		set_fs(fs);
 		ret = PTR_ERR(filp);
-=======
-		ret = -ENOENT;
->>>>>>> dbc6e022
 		goto restore_fs;
 	}
 
