--- conflicted
+++ resolved
@@ -952,9 +952,6 @@
 	struct sub_seq *sseq;
 	struct name_info *info;
 
-<<<<<<< HEAD
-	/* Verify name table is empty, then release it */
-=======
 	if (!seq->sseqs) {
 		nameseq_delete_empty(seq);
 		return;
@@ -977,7 +974,6 @@
 	/* Verify name table is empty and purge any lingering
 	 * publications, then release the name table
 	 */
->>>>>>> e090d5b6
 	write_lock_bh(&tipc_nametbl_lock);
 	for (i = 0; i < TIPC_NAMETBL_SIZE; i++) {
 		if (hlist_empty(&table.types[i]))
