/*
 *
 * Copyright (C) 2011 Novell Inc.
 *
 * This program is free software; you can redistribute it and/or modify it
 * under the terms of the GNU General Public License version 2 as published by
 * the Free Software Foundation.
 */

#include <linux/fs.h>
#include <linux/namei.h>
#include <linux/xattr.h>
#include <linux/security.h>
#include <linux/cred.h>
#include <linux/module.h>
#include <linux/posix_acl.h>
#include <linux/posix_acl_xattr.h>
#include <linux/atomic.h>
#include <linux/ratelimit.h>
#include "overlayfs.h"

static unsigned short ovl_redirect_max = 256;
module_param_named(redirect_max, ovl_redirect_max, ushort, 0644);
MODULE_PARM_DESC(ovl_redirect_max,
		 "Maximum length of absolute redirect xattr value");

int ovl_cleanup(struct inode *wdir, struct dentry *wdentry)
{
	int err;

	dget(wdentry);
	if (d_is_dir(wdentry))
		err = ovl_do_rmdir(wdir, wdentry);
	else
		err = ovl_do_unlink(wdir, wdentry);
	dput(wdentry);

	if (err) {
		pr_err("overlayfs: cleanup of '%pd2' failed (%i)\n",
		       wdentry, err);
	}

	return err;
}

struct dentry *ovl_lookup_temp(struct dentry *workdir)
{
	struct dentry *temp;
	char name[20];
	static atomic_t temp_id = ATOMIC_INIT(0);

	/* counter is allowed to wrap, since temp dentries are ephemeral */
	snprintf(name, sizeof(name), "#%x", atomic_inc_return(&temp_id));

	temp = lookup_one_len(name, workdir, strlen(name));
	if (!IS_ERR(temp) && temp->d_inode) {
		pr_err("overlayfs: workdir/%s already exists\n", name);
		dput(temp);
		temp = ERR_PTR(-EIO);
	}

	return temp;
}

/* caller holds i_mutex on workdir */
static struct dentry *ovl_whiteout(struct dentry *workdir,
				   struct dentry *dentry)
{
	int err;
	struct dentry *whiteout;
	struct inode *wdir = workdir->d_inode;

	whiteout = ovl_lookup_temp(workdir);
	if (IS_ERR(whiteout))
		return whiteout;

	err = ovl_do_whiteout(wdir, whiteout);
	if (err) {
		dput(whiteout);
		whiteout = ERR_PTR(err);
	}

	return whiteout;
}

int ovl_create_real(struct inode *dir, struct dentry *newdentry,
		    struct cattr *attr, struct dentry *hardlink, bool debug)
{
	int err;

	if (newdentry->d_inode)
		return -ESTALE;

	if (hardlink) {
		err = ovl_do_link(hardlink, dir, newdentry, debug);
	} else {
		switch (attr->mode & S_IFMT) {
		case S_IFREG:
			err = ovl_do_create(dir, newdentry, attr->mode, debug);
			break;

		case S_IFDIR:
			err = ovl_do_mkdir(dir, newdentry, attr->mode, debug);
			break;

		case S_IFCHR:
		case S_IFBLK:
		case S_IFIFO:
		case S_IFSOCK:
			err = ovl_do_mknod(dir, newdentry,
					   attr->mode, attr->rdev, debug);
			break;

		case S_IFLNK:
			err = ovl_do_symlink(dir, newdentry, attr->link, debug);
			break;

		default:
			err = -EPERM;
		}
	}
	if (!err && WARN_ON(!newdentry->d_inode)) {
		/*
		 * Not quite sure if non-instantiated dentry is legal or not.
		 * VFS doesn't seem to care so check and warn here.
		 */
		err = -ENOENT;
	}
	return err;
}

static int ovl_set_opaque_xerr(struct dentry *dentry, struct dentry *upper,
			       int xerr)
{
	int err;

	err = ovl_check_setxattr(dentry, upper, OVL_XATTR_OPAQUE, "y", 1, xerr);
	if (!err)
		ovl_dentry_set_opaque(dentry);

	return err;
}

static int ovl_set_opaque(struct dentry *dentry, struct dentry *upperdentry)
{
	/*
	 * Fail with -EIO when trying to create opaque dir and upper doesn't
	 * support xattrs. ovl_rename() calls ovl_set_opaque_xerr(-EXDEV) to
	 * return a specific error for noxattr case.
	 */
	return ovl_set_opaque_xerr(dentry, upperdentry, -EIO);
}

/* Common operations required to be done after creation of file on upper */
static void ovl_instantiate(struct dentry *dentry, struct inode *inode,
			    struct dentry *newdentry, bool hardlink)
{
<<<<<<< HEAD
	ovl_dentry_version_inc(dentry->d_parent);
=======
	ovl_dentry_version_inc(dentry->d_parent, false);
>>>>>>> bb176f67
	ovl_dentry_set_upper_alias(dentry);
	if (!hardlink) {
		ovl_inode_update(inode, newdentry);
		ovl_copyattr(newdentry->d_inode, inode);
	} else {
		WARN_ON(ovl_inode_real(inode) != d_inode(newdentry));
		dput(newdentry);
		inc_nlink(inode);
	}
	d_instantiate(dentry, inode);
	/* Force lookup of new upper hardlink to find its lower */
	if (hardlink)
		d_drop(dentry);
}

static bool ovl_type_merge(struct dentry *dentry)
{
	return OVL_TYPE_MERGE(ovl_path_type(dentry));
}

static bool ovl_type_origin(struct dentry *dentry)
{
	return OVL_TYPE_ORIGIN(ovl_path_type(dentry));
}

static int ovl_create_upper(struct dentry *dentry, struct inode *inode,
			    struct cattr *attr, struct dentry *hardlink)
{
	struct dentry *upperdir = ovl_dentry_upper(dentry->d_parent);
	struct inode *udir = upperdir->d_inode;
	struct dentry *newdentry;
	int err;

	if (!hardlink && !IS_POSIXACL(udir))
		attr->mode &= ~current_umask();

	inode_lock_nested(udir, I_MUTEX_PARENT);
	newdentry = lookup_one_len(dentry->d_name.name, upperdir,
				   dentry->d_name.len);
	err = PTR_ERR(newdentry);
	if (IS_ERR(newdentry))
		goto out_unlock;
	err = ovl_create_real(udir, newdentry, attr, hardlink, false);
	if (err)
		goto out_dput;

	if (ovl_type_merge(dentry->d_parent) && d_is_dir(newdentry)) {
		/* Setting opaque here is just an optimization, allow to fail */
		ovl_set_opaque(dentry, newdentry);
	}

	ovl_instantiate(dentry, inode, newdentry, !!hardlink);
	newdentry = NULL;
out_dput:
	dput(newdentry);
out_unlock:
	inode_unlock(udir);
	return err;
}

static struct dentry *ovl_clear_empty(struct dentry *dentry,
				      struct list_head *list)
{
	struct dentry *workdir = ovl_workdir(dentry);
	struct inode *wdir = workdir->d_inode;
	struct dentry *upperdir = ovl_dentry_upper(dentry->d_parent);
	struct inode *udir = upperdir->d_inode;
	struct path upperpath;
	struct dentry *upper;
	struct dentry *opaquedir;
	struct kstat stat;
	int err;

	if (WARN_ON(!workdir))
		return ERR_PTR(-EROFS);

	err = ovl_lock_rename_workdir(workdir, upperdir);
	if (err)
		goto out;

	ovl_path_upper(dentry, &upperpath);
	err = vfs_getattr(&upperpath, &stat,
			  STATX_BASIC_STATS, AT_STATX_SYNC_AS_STAT);
	if (err)
		goto out_unlock;

	err = -ESTALE;
	if (!S_ISDIR(stat.mode))
		goto out_unlock;
	upper = upperpath.dentry;
	if (upper->d_parent->d_inode != udir)
		goto out_unlock;

	opaquedir = ovl_lookup_temp(workdir);
	err = PTR_ERR(opaquedir);
	if (IS_ERR(opaquedir))
		goto out_unlock;

	err = ovl_create_real(wdir, opaquedir,
			      &(struct cattr){.mode = stat.mode}, NULL, true);
	if (err)
		goto out_dput;

	err = ovl_copy_xattr(upper, opaquedir);
	if (err)
		goto out_cleanup;

	err = ovl_set_opaque(dentry, opaquedir);
	if (err)
		goto out_cleanup;

	inode_lock(opaquedir->d_inode);
	err = ovl_set_attr(opaquedir, &stat);
	inode_unlock(opaquedir->d_inode);
	if (err)
		goto out_cleanup;

	err = ovl_do_rename(wdir, opaquedir, udir, upper, RENAME_EXCHANGE);
	if (err)
		goto out_cleanup;

	ovl_cleanup_whiteouts(upper, list);
	ovl_cleanup(wdir, upper);
	unlock_rename(workdir, upperdir);

	/* dentry's upper doesn't match now, get rid of it */
	d_drop(dentry);

	return opaquedir;

out_cleanup:
	ovl_cleanup(wdir, opaquedir);
out_dput:
	dput(opaquedir);
out_unlock:
	unlock_rename(workdir, upperdir);
out:
	return ERR_PTR(err);
}

static struct dentry *ovl_check_empty_and_clear(struct dentry *dentry)
{
	int err;
	struct dentry *ret = NULL;
	enum ovl_path_type type = ovl_path_type(dentry);
	LIST_HEAD(list);

	err = ovl_check_empty_dir(dentry, &list);
	if (err) {
		ret = ERR_PTR(err);
		goto out_free;
	}

	/*
	 * When removing an empty opaque directory, then it makes no sense to
	 * replace it with an exact replica of itself.
	 *
	 * If no upperdentry then skip clearing whiteouts.
	 *
	 * Can race with copy-up, since we don't hold the upperdir mutex.
	 * Doesn't matter, since copy-up can't create a non-empty directory
	 * from an empty one.
	 */
	if (OVL_TYPE_UPPER(type) && OVL_TYPE_MERGE(type))
		ret = ovl_clear_empty(dentry, &list);

out_free:
	ovl_cache_free(&list);

	return ret;
}

static int ovl_set_upper_acl(struct dentry *upperdentry, const char *name,
			     const struct posix_acl *acl)
{
	void *buffer;
	size_t size;
	int err;

	if (!IS_ENABLED(CONFIG_FS_POSIX_ACL) || !acl)
		return 0;

	size = posix_acl_to_xattr(NULL, acl, NULL, 0);
	buffer = kmalloc(size, GFP_KERNEL);
	if (!buffer)
		return -ENOMEM;

	size = posix_acl_to_xattr(&init_user_ns, acl, buffer, size);
	err = size;
	if (err < 0)
		goto out_free;

	err = vfs_setxattr(upperdentry, name, buffer, size, XATTR_CREATE);
out_free:
	kfree(buffer);
	return err;
}

static int ovl_create_over_whiteout(struct dentry *dentry, struct inode *inode,
				    struct cattr *cattr,
				    struct dentry *hardlink)
{
	struct dentry *workdir = ovl_workdir(dentry);
	struct inode *wdir = workdir->d_inode;
	struct dentry *upperdir = ovl_dentry_upper(dentry->d_parent);
	struct inode *udir = upperdir->d_inode;
	struct dentry *upper;
	struct dentry *newdentry;
	int err;
	struct posix_acl *acl, *default_acl;

	if (WARN_ON(!workdir))
		return -EROFS;

	if (!hardlink) {
		err = posix_acl_create(dentry->d_parent->d_inode,
				       &cattr->mode, &default_acl, &acl);
		if (err)
			return err;
	}

	err = ovl_lock_rename_workdir(workdir, upperdir);
	if (err)
		goto out;

	newdentry = ovl_lookup_temp(workdir);
	err = PTR_ERR(newdentry);
	if (IS_ERR(newdentry))
		goto out_unlock;

	upper = lookup_one_len(dentry->d_name.name, upperdir,
			       dentry->d_name.len);
	err = PTR_ERR(upper);
	if (IS_ERR(upper))
		goto out_dput;

	err = ovl_create_real(wdir, newdentry, cattr, hardlink, true);
	if (err)
		goto out_dput2;

	/*
	 * mode could have been mutilated due to umask (e.g. sgid directory)
	 */
	if (!hardlink &&
	    !S_ISLNK(cattr->mode) &&
	    newdentry->d_inode->i_mode != cattr->mode) {
		struct iattr attr = {
			.ia_valid = ATTR_MODE,
			.ia_mode = cattr->mode,
		};
		inode_lock(newdentry->d_inode);
		err = notify_change(newdentry, &attr, NULL);
		inode_unlock(newdentry->d_inode);
		if (err)
			goto out_cleanup;
	}
	if (!hardlink) {
		err = ovl_set_upper_acl(newdentry, XATTR_NAME_POSIX_ACL_ACCESS,
					acl);
		if (err)
			goto out_cleanup;

		err = ovl_set_upper_acl(newdentry, XATTR_NAME_POSIX_ACL_DEFAULT,
					default_acl);
		if (err)
			goto out_cleanup;
	}

	if (!hardlink && S_ISDIR(cattr->mode)) {
		err = ovl_set_opaque(dentry, newdentry);
		if (err)
			goto out_cleanup;

		err = ovl_do_rename(wdir, newdentry, udir, upper,
				    RENAME_EXCHANGE);
		if (err)
			goto out_cleanup;

		ovl_cleanup(wdir, upper);
	} else {
		err = ovl_do_rename(wdir, newdentry, udir, upper, 0);
		if (err)
			goto out_cleanup;
	}
	ovl_instantiate(dentry, inode, newdentry, !!hardlink);
	newdentry = NULL;
out_dput2:
	dput(upper);
out_dput:
	dput(newdentry);
out_unlock:
	unlock_rename(workdir, upperdir);
out:
	if (!hardlink) {
		posix_acl_release(acl);
		posix_acl_release(default_acl);
	}
	return err;

out_cleanup:
	ovl_cleanup(wdir, newdentry);
	goto out_dput2;
}

static int ovl_create_or_link(struct dentry *dentry, struct inode *inode,
			      struct cattr *attr, struct dentry *hardlink,
			      bool origin)
{
	int err;
	const struct cred *old_cred;
	struct cred *override_cred;
	struct dentry *parent = dentry->d_parent;

	err = ovl_copy_up(parent);
	if (err)
		return err;

	old_cred = ovl_override_creds(dentry->d_sb);

	/*
	 * When linking a file with copy up origin into a new parent, mark the
	 * new parent dir "impure".
	 */
	if (origin) {
		err = ovl_set_impure(parent, ovl_dentry_upper(parent));
		if (err)
			goto out_revert_creds;
	}

	err = -ENOMEM;
	override_cred = prepare_creds();
	if (override_cred) {
		override_cred->fsuid = inode->i_uid;
		override_cred->fsgid = inode->i_gid;
		if (!hardlink) {
			err = security_dentry_create_files_as(dentry,
					attr->mode, &dentry->d_name, old_cred,
					override_cred);
			if (err) {
				put_cred(override_cred);
				goto out_revert_creds;
			}
		}
		put_cred(override_creds(override_cred));
		put_cred(override_cred);

		if (!ovl_dentry_is_whiteout(dentry))
			err = ovl_create_upper(dentry, inode, attr,
						hardlink);
		else
			err = ovl_create_over_whiteout(dentry, inode, attr,
							hardlink);
	}
out_revert_creds:
	revert_creds(old_cred);
	if (!err) {
		struct inode *realinode = d_inode(ovl_dentry_upper(dentry));

		WARN_ON(inode->i_mode != realinode->i_mode);
		WARN_ON(!uid_eq(inode->i_uid, realinode->i_uid));
		WARN_ON(!gid_eq(inode->i_gid, realinode->i_gid));
	}
	return err;
}

static int ovl_create_object(struct dentry *dentry, int mode, dev_t rdev,
			     const char *link)
{
	int err;
	struct inode *inode;
	struct cattr attr = {
		.rdev = rdev,
		.link = link,
	};

	err = ovl_want_write(dentry);
	if (err)
		goto out;

	err = -ENOMEM;
	inode = ovl_new_inode(dentry->d_sb, mode, rdev);
	if (!inode)
		goto out_drop_write;

	inode_init_owner(inode, dentry->d_parent->d_inode, mode);
	attr.mode = inode->i_mode;

	err = ovl_create_or_link(dentry, inode, &attr, NULL, false);
	if (err)
		iput(inode);

out_drop_write:
	ovl_drop_write(dentry);
out:
	return err;
}

static int ovl_create(struct inode *dir, struct dentry *dentry, umode_t mode,
		      bool excl)
{
	return ovl_create_object(dentry, (mode & 07777) | S_IFREG, 0, NULL);
}

static int ovl_mkdir(struct inode *dir, struct dentry *dentry, umode_t mode)
{
	return ovl_create_object(dentry, (mode & 07777) | S_IFDIR, 0, NULL);
}

static int ovl_mknod(struct inode *dir, struct dentry *dentry, umode_t mode,
		     dev_t rdev)
{
	/* Don't allow creation of "whiteout" on overlay */
	if (S_ISCHR(mode) && rdev == WHITEOUT_DEV)
		return -EPERM;

	return ovl_create_object(dentry, mode, rdev, NULL);
}

static int ovl_symlink(struct inode *dir, struct dentry *dentry,
		       const char *link)
{
	return ovl_create_object(dentry, S_IFLNK, 0, link);
}

static int ovl_link(struct dentry *old, struct inode *newdir,
		    struct dentry *new)
{
	int err;
	bool locked = false;
	struct inode *inode;

	err = ovl_want_write(old);
	if (err)
		goto out;

	err = ovl_copy_up(old);
	if (err)
		goto out_drop_write;

	err = ovl_nlink_start(old, &locked);
	if (err)
		goto out_drop_write;

	inode = d_inode(old);
	ihold(inode);

	err = ovl_create_or_link(new, inode, NULL, ovl_dentry_upper(old),
				 ovl_type_origin(old));
	if (err)
		iput(inode);

	ovl_nlink_end(old, locked);
out_drop_write:
	ovl_drop_write(old);
out:
	return err;
}

static bool ovl_matches_upper(struct dentry *dentry, struct dentry *upper)
{
	return d_inode(ovl_dentry_upper(dentry)) == d_inode(upper);
}

static int ovl_remove_and_whiteout(struct dentry *dentry, bool is_dir)
{
	struct dentry *workdir = ovl_workdir(dentry);
	struct inode *wdir = workdir->d_inode;
	struct dentry *upperdir = ovl_dentry_upper(dentry->d_parent);
	struct inode *udir = upperdir->d_inode;
	struct dentry *whiteout;
	struct dentry *upper;
	struct dentry *opaquedir = NULL;
	int err;
	int flags = 0;

	if (WARN_ON(!workdir))
		return -EROFS;

	if (is_dir) {
		opaquedir = ovl_check_empty_and_clear(dentry);
		err = PTR_ERR(opaquedir);
		if (IS_ERR(opaquedir))
			goto out;
	}

	err = ovl_lock_rename_workdir(workdir, upperdir);
	if (err)
		goto out_dput;

	upper = lookup_one_len(dentry->d_name.name, upperdir,
			       dentry->d_name.len);
	err = PTR_ERR(upper);
	if (IS_ERR(upper))
		goto out_unlock;

	err = -ESTALE;
	if ((opaquedir && upper != opaquedir) ||
	    (!opaquedir && ovl_dentry_upper(dentry) &&
	     !ovl_matches_upper(dentry, upper))) {
		goto out_dput_upper;
	}

	whiteout = ovl_whiteout(workdir, dentry);
	err = PTR_ERR(whiteout);
	if (IS_ERR(whiteout))
		goto out_dput_upper;

	if (d_is_dir(upper))
		flags = RENAME_EXCHANGE;

	err = ovl_do_rename(wdir, whiteout, udir, upper, flags);
	if (err)
		goto kill_whiteout;
	if (flags)
		ovl_cleanup(wdir, upper);

	ovl_dentry_version_inc(dentry->d_parent, true);
out_d_drop:
	d_drop(dentry);
	dput(whiteout);
out_dput_upper:
	dput(upper);
out_unlock:
	unlock_rename(workdir, upperdir);
out_dput:
	dput(opaquedir);
out:
	return err;

kill_whiteout:
	ovl_cleanup(wdir, whiteout);
	goto out_d_drop;
}

static int ovl_remove_upper(struct dentry *dentry, bool is_dir)
{
	struct dentry *upperdir = ovl_dentry_upper(dentry->d_parent);
	struct inode *dir = upperdir->d_inode;
	struct dentry *upper;
	struct dentry *opaquedir = NULL;
	int err;

	/* Redirect dir can be !ovl_lower_positive && OVL_TYPE_MERGE */
	if (is_dir && ovl_dentry_get_redirect(dentry)) {
		opaquedir = ovl_check_empty_and_clear(dentry);
		err = PTR_ERR(opaquedir);
		if (IS_ERR(opaquedir))
			goto out;
	}

	inode_lock_nested(dir, I_MUTEX_PARENT);
	upper = lookup_one_len(dentry->d_name.name, upperdir,
			       dentry->d_name.len);
	err = PTR_ERR(upper);
	if (IS_ERR(upper))
		goto out_unlock;

	err = -ESTALE;
	if ((opaquedir && upper != opaquedir) ||
	    (!opaquedir && !ovl_matches_upper(dentry, upper)))
		goto out_dput_upper;

	if (is_dir)
		err = vfs_rmdir(dir, upper);
	else
		err = vfs_unlink(dir, upper, NULL);
	ovl_dentry_version_inc(dentry->d_parent, ovl_type_origin(dentry));

	/*
	 * Keeping this dentry hashed would mean having to release
	 * upperpath/lowerpath, which could only be done if we are the
	 * sole user of this dentry.  Too tricky...  Just unhash for
	 * now.
	 */
	if (!err)
		d_drop(dentry);
out_dput_upper:
	dput(upper);
out_unlock:
	inode_unlock(dir);
	dput(opaquedir);
out:
	return err;
}

static int ovl_do_remove(struct dentry *dentry, bool is_dir)
{
	int err;
	bool locked = false;
	const struct cred *old_cred;

	err = ovl_want_write(dentry);
	if (err)
		goto out;

	err = ovl_copy_up(dentry->d_parent);
	if (err)
		goto out_drop_write;

	err = ovl_nlink_start(dentry, &locked);
	if (err)
		goto out_drop_write;

	old_cred = ovl_override_creds(dentry->d_sb);
	if (!ovl_lower_positive(dentry))
		err = ovl_remove_upper(dentry, is_dir);
	else
		err = ovl_remove_and_whiteout(dentry, is_dir);
	revert_creds(old_cred);
	if (!err) {
		if (is_dir)
			clear_nlink(dentry->d_inode);
		else
			drop_nlink(dentry->d_inode);
	}
	ovl_nlink_end(dentry, locked);
out_drop_write:
	ovl_drop_write(dentry);
out:
	return err;
}

static int ovl_unlink(struct inode *dir, struct dentry *dentry)
{
	return ovl_do_remove(dentry, false);
}

static int ovl_rmdir(struct inode *dir, struct dentry *dentry)
{
	return ovl_do_remove(dentry, true);
}

static bool ovl_type_merge_or_lower(struct dentry *dentry)
{
	enum ovl_path_type type = ovl_path_type(dentry);

	return OVL_TYPE_MERGE(type) || !OVL_TYPE_UPPER(type);
}

static bool ovl_can_move(struct dentry *dentry)
{
	return ovl_redirect_dir(dentry->d_sb) ||
		!d_is_dir(dentry) || !ovl_type_merge_or_lower(dentry);
}

static char *ovl_get_redirect(struct dentry *dentry, bool samedir)
{
	char *buf, *ret;
	struct dentry *d, *tmp;
	int buflen = ovl_redirect_max + 1;

	if (samedir) {
		ret = kstrndup(dentry->d_name.name, dentry->d_name.len,
			       GFP_KERNEL);
		goto out;
	}

	buf = ret = kmalloc(buflen, GFP_KERNEL);
	if (!buf)
		goto out;

	buflen--;
	buf[buflen] = '\0';
	for (d = dget(dentry); !IS_ROOT(d);) {
		const char *name;
		int thislen;

		spin_lock(&d->d_lock);
		name = ovl_dentry_get_redirect(d);
		if (name) {
			thislen = strlen(name);
		} else {
			name = d->d_name.name;
			thislen = d->d_name.len;
		}

		/* If path is too long, fall back to userspace move */
		if (thislen + (name[0] != '/') > buflen) {
			ret = ERR_PTR(-EXDEV);
			spin_unlock(&d->d_lock);
			goto out_put;
		}

		buflen -= thislen;
		memcpy(&buf[buflen], name, thislen);
		tmp = dget_dlock(d->d_parent);
		spin_unlock(&d->d_lock);

		dput(d);
		d = tmp;

		/* Absolute redirect: finished */
		if (buf[buflen] == '/')
			break;
		buflen--;
		buf[buflen] = '/';
	}
	ret = kstrdup(&buf[buflen], GFP_KERNEL);
out_put:
	dput(d);
	kfree(buf);
out:
	return ret ? ret : ERR_PTR(-ENOMEM);
}

static int ovl_set_redirect(struct dentry *dentry, bool samedir)
{
	int err;
	const char *redirect = ovl_dentry_get_redirect(dentry);

	if (redirect && (samedir || redirect[0] == '/'))
		return 0;

	redirect = ovl_get_redirect(dentry, samedir);
	if (IS_ERR(redirect))
		return PTR_ERR(redirect);

	err = ovl_check_setxattr(dentry, ovl_dentry_upper(dentry),
				 OVL_XATTR_REDIRECT,
				 redirect, strlen(redirect), -EXDEV);
	if (!err) {
		spin_lock(&dentry->d_lock);
		ovl_dentry_set_redirect(dentry, redirect);
		spin_unlock(&dentry->d_lock);
	} else {
		kfree(redirect);
		pr_warn_ratelimited("overlay: failed to set redirect (%i)\n", err);
		/* Fall back to userspace copy-up */
		err = -EXDEV;
	}
	return err;
}

static int ovl_rename(struct inode *olddir, struct dentry *old,
		      struct inode *newdir, struct dentry *new,
		      unsigned int flags)
{
	int err;
	bool locked = false;
	struct dentry *old_upperdir;
	struct dentry *new_upperdir;
	struct dentry *olddentry;
	struct dentry *newdentry;
	struct dentry *trap;
	bool old_opaque;
	bool new_opaque;
	bool cleanup_whiteout = false;
	bool overwrite = !(flags & RENAME_EXCHANGE);
	bool is_dir = d_is_dir(old);
	bool new_is_dir = d_is_dir(new);
	bool samedir = olddir == newdir;
	struct dentry *opaquedir = NULL;
	const struct cred *old_cred = NULL;

	err = -EINVAL;
	if (flags & ~(RENAME_EXCHANGE | RENAME_NOREPLACE))
		goto out;

	flags &= ~RENAME_NOREPLACE;

	/* Don't copy up directory trees */
	err = -EXDEV;
	if (!ovl_can_move(old))
		goto out;
	if (!overwrite && !ovl_can_move(new))
		goto out;

	err = ovl_want_write(old);
	if (err)
		goto out;

	err = ovl_copy_up(old);
	if (err)
		goto out_drop_write;

	err = ovl_copy_up(new->d_parent);
	if (err)
		goto out_drop_write;
	if (!overwrite) {
		err = ovl_copy_up(new);
		if (err)
			goto out_drop_write;
	} else {
		err = ovl_nlink_start(new, &locked);
		if (err)
			goto out_drop_write;
	}

	old_cred = ovl_override_creds(old->d_sb);

	if (overwrite && new_is_dir && ovl_type_merge_or_lower(new)) {
		opaquedir = ovl_check_empty_and_clear(new);
		err = PTR_ERR(opaquedir);
		if (IS_ERR(opaquedir)) {
			opaquedir = NULL;
			goto out_revert_creds;
		}
	}

	if (overwrite) {
		if (ovl_lower_positive(old)) {
			if (!ovl_dentry_is_whiteout(new)) {
				/* Whiteout source */
				flags |= RENAME_WHITEOUT;
			} else {
				/* Switch whiteouts */
				flags |= RENAME_EXCHANGE;
			}
		} else if (is_dir && ovl_dentry_is_whiteout(new)) {
			flags |= RENAME_EXCHANGE;
			cleanup_whiteout = true;
		}
	}

	old_upperdir = ovl_dentry_upper(old->d_parent);
	new_upperdir = ovl_dentry_upper(new->d_parent);

	if (!samedir) {
		/*
		 * When moving a merge dir or non-dir with copy up origin into
		 * a new parent, we are marking the new parent dir "impure".
		 * When ovl_iterate() iterates an "impure" upper dir, it will
		 * lookup the origin inodes of the entries to fill d_ino.
		 */
		if (ovl_type_origin(old)) {
			err = ovl_set_impure(new->d_parent, new_upperdir);
			if (err)
				goto out_revert_creds;
		}
		if (!overwrite && ovl_type_origin(new)) {
			err = ovl_set_impure(old->d_parent, old_upperdir);
			if (err)
				goto out_revert_creds;
		}
	}

	trap = lock_rename(new_upperdir, old_upperdir);

	olddentry = lookup_one_len(old->d_name.name, old_upperdir,
				   old->d_name.len);
	err = PTR_ERR(olddentry);
	if (IS_ERR(olddentry))
		goto out_unlock;

	err = -ESTALE;
	if (!ovl_matches_upper(old, olddentry))
		goto out_dput_old;

	newdentry = lookup_one_len(new->d_name.name, new_upperdir,
				   new->d_name.len);
	err = PTR_ERR(newdentry);
	if (IS_ERR(newdentry))
		goto out_dput_old;

	old_opaque = ovl_dentry_is_opaque(old);
	new_opaque = ovl_dentry_is_opaque(new);

	err = -ESTALE;
	if (d_inode(new) && ovl_dentry_upper(new)) {
		if (opaquedir) {
			if (newdentry != opaquedir)
				goto out_dput;
		} else {
			if (!ovl_matches_upper(new, newdentry))
				goto out_dput;
		}
	} else {
		if (!d_is_negative(newdentry) &&
		    (!new_opaque || !ovl_is_whiteout(newdentry)))
			goto out_dput;
	}

	if (olddentry == trap)
		goto out_dput;
	if (newdentry == trap)
		goto out_dput;

	if (WARN_ON(olddentry->d_inode == newdentry->d_inode))
		goto out_dput;

	err = 0;
	if (is_dir) {
		if (ovl_type_merge_or_lower(old))
			err = ovl_set_redirect(old, samedir);
		else if (!old_opaque && ovl_type_merge(new->d_parent))
			err = ovl_set_opaque_xerr(old, olddentry, -EXDEV);
		if (err)
			goto out_dput;
	}
	if (!overwrite && new_is_dir) {
		if (ovl_type_merge_or_lower(new))
			err = ovl_set_redirect(new, samedir);
		else if (!new_opaque && ovl_type_merge(old->d_parent))
			err = ovl_set_opaque_xerr(new, newdentry, -EXDEV);
		if (err)
			goto out_dput;
	}

	err = ovl_do_rename(old_upperdir->d_inode, olddentry,
			    new_upperdir->d_inode, newdentry, flags);
	if (err)
		goto out_dput;

	if (cleanup_whiteout)
		ovl_cleanup(old_upperdir->d_inode, newdentry);

	if (overwrite && d_inode(new)) {
		if (new_is_dir)
			clear_nlink(d_inode(new));
		else
			drop_nlink(d_inode(new));
	}

<<<<<<< HEAD
	ovl_dentry_version_inc(old->d_parent);
	ovl_dentry_version_inc(new->d_parent);
=======
	ovl_dentry_version_inc(old->d_parent,
			       !overwrite && ovl_type_origin(new));
	ovl_dentry_version_inc(new->d_parent, ovl_type_origin(old));
>>>>>>> bb176f67

out_dput:
	dput(newdentry);
out_dput_old:
	dput(olddentry);
out_unlock:
	unlock_rename(new_upperdir, old_upperdir);
out_revert_creds:
	revert_creds(old_cred);
	ovl_nlink_end(new, locked);
out_drop_write:
	ovl_drop_write(old);
out:
	dput(opaquedir);
	return err;
}

const struct inode_operations ovl_dir_inode_operations = {
	.lookup		= ovl_lookup,
	.mkdir		= ovl_mkdir,
	.symlink	= ovl_symlink,
	.unlink		= ovl_unlink,
	.rmdir		= ovl_rmdir,
	.rename		= ovl_rename,
	.link		= ovl_link,
	.setattr	= ovl_setattr,
	.create		= ovl_create,
	.mknod		= ovl_mknod,
	.permission	= ovl_permission,
	.getattr	= ovl_getattr,
	.listxattr	= ovl_listxattr,
	.get_acl	= ovl_get_acl,
	.update_time	= ovl_update_time,
};<|MERGE_RESOLUTION|>--- conflicted
+++ resolved
@@ -155,11 +155,7 @@
 static void ovl_instantiate(struct dentry *dentry, struct inode *inode,
 			    struct dentry *newdentry, bool hardlink)
 {
-<<<<<<< HEAD
-	ovl_dentry_version_inc(dentry->d_parent);
-=======
 	ovl_dentry_version_inc(dentry->d_parent, false);
->>>>>>> bb176f67
 	ovl_dentry_set_upper_alias(dentry);
 	if (!hardlink) {
 		ovl_inode_update(inode, newdentry);
@@ -1073,14 +1069,9 @@
 			drop_nlink(d_inode(new));
 	}
 
-<<<<<<< HEAD
-	ovl_dentry_version_inc(old->d_parent);
-	ovl_dentry_version_inc(new->d_parent);
-=======
 	ovl_dentry_version_inc(old->d_parent,
 			       !overwrite && ovl_type_origin(new));
 	ovl_dentry_version_inc(new->d_parent, ovl_type_origin(old));
->>>>>>> bb176f67
 
 out_dput:
 	dput(newdentry);
